--- conflicted
+++ resolved
@@ -22,7 +22,7 @@
         self.type_code = TOKEN_TYPE_MAP.get(type_, 0)
 
     def __repr__(self):
-        # 方便调试：与示例输出风格保持一致 [type_code, "value", line, column]
+        # 调试友好：与示例输出风格保持一致 [type_code, "value", line, column]
         v = self.value
         if isinstance(v, str):
             return f'[{self.type_code}, "{v}", {self.line}, {self.column}]'
@@ -32,34 +32,41 @@
 class Lexer:
     """
     简单 SQL 词法分析器：
-      - 关键字大小写不敏感，统一转为大写后输出
-      - 标识符大小写保留原样（可按需改为统一）
+      - 关键字大小写不敏感，统一转为大写后输出为 KEYWORD
+      - 标识符大小写保留原样
       - 字符串仅支持单引号包裹，内部不处理转义（可按需扩展）
-      - 数字仅支持十进制整数
+      - 数字支持十进制整数与浮点数（有小数点解析为 float）
     """
+
     # 关键字集合（统一大写）
     KEYWORDS = {
         # DDL / DML / 查询
         'SELECT', 'FROM', 'WHERE', 'CREATE', 'TABLE', 'INSERT', 'INTO',
         'VALUES', 'DELETE', 'UPDATE', 'SET', 'JOIN', 'ON',
         'ORDER', 'BY', 'GROUP', 'HAVING', 'AS',
+        'EXPLAIN',
 
-        # 本题要求新增：
+        # 逻辑 / 排序
         'AND', 'OR', 'NOT', 'ASC', 'DESC',
 
-        # 简单类型
-        'INT', 'VARCHAR'
+        # 约束（外键）
+        'FOREIGN', 'KEY', 'REFERENCES',
+
+        # 聚合/函数名（作为关键字识别便于 LL(1) 调试与简单解析）
+        'COUNT', 'SUM', 'AVG',
+
+        # 简单类型（与语义分析器一致）
+        'INT', 'VARCHAR', 'FLOAT', 'BOOL'
     }
 
-    # 运算符集合（用于必要时精确匹配；正则仍以字符类为主）
-    # 可扩展：<= >= <> != = > <
+    # 运算符集合（用于参考；真正匹配以正则为准，注意多字符优先）
     OPERATORS = {
         '=', '>', '<', '>=', '<=', '<>', '!='
     }
 
-    # 分隔符集合（用于参考/注释；真正匹配以正则为准）
+    # 分隔符集合（用于参考；真正匹配以正则为准）
     DELIMITERS = {
-        '(', ')', ',', ';', '.', '*', '='  # 注意：'=' 既在 OPERATOR 中也在这里，但 OPERATOR 优先匹配
+        '(', ')', ',', ';', '.', '*', '='  # '=' 会被 OPERATOR 正则先匹配
     }
 
     def __init__(self, text: str):
@@ -77,11 +84,14 @@
             # 空白
             ('WHITESPACE', r'\s+'),
 
-            # 标识符（后续再判断是否是关键字）
+            # -- 单行注释（可选）：以 -- 开头到行尾
+            ('COMMENT', r'--[^\n]*'),
+
+            # 标识符（后续判断是否关键字）
             ('IDENTIFIER', r'[A-Za-z_][A-Za-z0-9_]*'),
 
-            # 数字（整数）
-            ('NUMBER', r'\d+'),
+            # 数字（浮点在前，避免 123.45 被拆成 123 和 .45）
+            ('NUMBER', r'\d+\.\d+|\d+'),
 
             # 字符串（单引号，不处理转义）
             ('STRING', r"'[^']*'"),
@@ -109,7 +119,7 @@
             last_newline = before.rfind('\n')
             column = (start - (last_newline + 1)) + 1
 
-            if kind == 'WHITESPACE':
+            if kind in ('WHITESPACE', 'COMMENT'):
                 continue
 
             if kind == 'IDENTIFIER':
@@ -120,7 +130,18 @@
                     token = Token('IDENTIFIER', lexeme, line, column)
 
             elif kind == 'NUMBER':
-                token = Token('NUMBER', int(lexeme), line, column)
+                # 有小数点解析为 float，否则 int
+                if '.' in lexeme:
+                    try:
+                        num_val = float(lexeme)
+                    except Exception:
+                        num_val = lexeme  # 回退为原字符串
+                else:
+                    try:
+                        num_val = int(lexeme)
+                    except Exception:
+                        num_val = lexeme
+                token = Token('NUMBER', num_val, line, column)
 
             elif kind == 'STRING':
                 token = Token('STRING', lexeme[1:-1], line, column)
@@ -142,95 +163,5 @@
         """返回 Token 列表。"""
         return self.tokens
 
-<<<<<<< HEAD
     def get_errors(self):
-        return self.errors
-=======
-    def skip_comment(self):
-        while (self.current_pos < len(self.input) and
-               self.input[self.current_pos] != '\n'):
-            self.current_pos += 1
-            self.column += 1
-
-    def process_string(self) -> Optional[Token]:
-        start_pos = self.current_pos
-        start_line = self.line
-        start_column = self.column
-
-        self.current_pos += 1  # 跳过开始的引号
-        self.column += 1
-
-        string_content = []
-        while (self.current_pos < len(self.input) and
-               self.input[self.current_pos] != "'"):
-            if self.input[self.current_pos] == '\n':
-                self.line += 1
-                self.column = 1
-            else:
-                self.column += 1
-            string_content.append(self.input[self.current_pos])
-            self.current_pos += 1
-
-        if self.current_pos >= len(self.input):
-            raise Exception(f"Lexical error: Unclosed string at line {start_line}, column {start_column}")
-
-        # 跳过结束的引号
-        self.current_pos += 1
-        self.column += 1
-
-        lexeme = "'" + ''.join(string_content) + "'"
-        return Token(TokenType.CONSTANT, lexeme, start_line, start_column)
-
-    def process_number(self) -> Optional[Token]:
-        start_pos = self.current_pos
-        start_line = self.line
-        start_column = self.column
-
-        number_content = []
-        while (self.current_pos < len(self.input) and
-               (self.input[self.current_pos].isdigit() or self.input[self.current_pos] == '.')):
-            number_content.append(self.input[self.current_pos])
-            self.current_pos += 1
-            self.column += 1
-
-        lexeme = ''.join(number_content)
-        return Token(TokenType.CONSTANT, lexeme, start_line, start_column)
-
-    def process_identifier(self) -> Optional[Token]:
-        start_pos = self.current_pos
-        start_line = self.line
-        start_column = self.column
-
-        identifier_content = []
-        while (self.current_pos < len(self.input) and
-               (self.input[self.current_pos].isalnum() or self.input[self.current_pos] == '_')):
-            identifier_content.append(self.input[self.current_pos])
-            self.current_pos += 1
-            self.column += 1
-
-        lexeme = ''.join(identifier_content)
-        # 👇 关键修复：将 lexeme 转换为大写后再与 KEYWORDS 集合比较
-        if lexeme.upper() in KEYWORDS:
-            return Token(TokenType.KEYWORD, lexeme.upper(), start_line, start_column)
-        else:
-            return Token(TokenType.IDENTIFIER, lexeme, start_line, start_column)
-
-    def process_operator(self) -> Optional[Token]:
-        start_pos = self.current_pos
-        start_line = self.line
-        start_column = self.column
-
-        operator_content = [self.input[self.current_pos]]
-        self.current_pos += 1
-        self.column += 1
-
-        # 处理多字符运算符
-        if (self.current_pos < len(self.input) and
-                operator_content[0] + self.input[self.current_pos] in OPERATORS):
-            operator_content.append(self.input[self.current_pos])
-            self.current_pos += 1
-            self.column += 1
-
-        lexeme = ''.join(operator_content)
-        return Token(TokenType.OPERATOR, lexeme, start_line, start_column)
->>>>>>> 6e7b010a
+        return self.errors