#数据库引擎 - 执行引擎

# engine/executor.py
from typing import List, Dict, Any, Optional

from storage.file_manager import FileManager
from sql_compiler.planner import ExecutionPlan
from sql_compiler.catalog import Catalog
from engine.storage_engine import StorageEngine


def _evaluate_condition(row: Dict[str, Any], condition: Dict[str, Any]) -> bool:
<<<<<<< HEAD
    """
    更智能的条件求值：
    - 支持 'a.b' 形式和裸列名；裸列名会在 row 里用 endswith('.col') 的方式唯一匹配
    - 常量做类型感知：int/float/字符串；数字字符串会被自动转为数值再比较
    - 对 join 后的 combined_row 生效，因为 combined_row 的键是 'alias.col'
    """

    def _looks_int(s: str) -> bool:
        try:
            int(s)
            return True
        except Exception:
            return False

    def _looks_float(s: str) -> bool:
        try:
            float(s)
            return True
        except Exception:
            return False

    def _strip_quotes_if_needed(s: Any) -> Any:
        # 去掉 'xxx' 外围引号（如果有）
        if isinstance(s, str) and len(s) >= 2 and s[0] == "'" and s[-1] == "'":
            return s[1:-1]
        return s

    def _resolve_column_value(col_name: str, r: Dict[str, Any]):
        """
        解析列名优先级：
        1) 直接命中（'s.age'）
        2) 若带点，尝试后缀（'age'）
        3) 裸列名：在 r 的键中唯一 endswith('.col') 的匹配
        找不到 -> None
        """
        if col_name in r:
            return r[col_name]

        # 如果是带别名的 'a.b'，尝试用右半段再找一次
        if '.' in col_name:
            _, base = col_name.split('.', 1)
            if base in r:
                return r[base]

        # 裸列名：在 'alias.col' 中按后缀唯一匹配
        candidates = [v for k, v in r.items() if k.endswith('.' + col_name)]
        if len(candidates) == 1:
            return candidates[0]

        return None

    def extract_value(expr: Dict[str, Any], r: Dict[str, Any]):
        et = expr.get('type')
        if et == 'column':
            # 允许 'a.b' 或 'b'；上面 _resolve_column_value 会尽力找
            col_name = expr.get('value')
            return _resolve_column_value(col_name, r)
        elif et == 'constant':
            val = expr.get('value')
            vtype = expr.get('value_type', '').lower()

            # 去壳：'CS101' -> CS101
            val = _strip_quotes_if_needed(val)

            # 按声明类型/字面量尝试数值化
            if vtype == 'int':
                try:
                    return int(val)
                except Exception:
                    return val
            if vtype == 'float':
                try:
                    return float(val)
                except Exception:
                    return val
            if vtype == 'string':
                return str(val)

            # 未给类型：尝试猜测
            if isinstance(val, str):
                if _looks_int(val):
                    return int(val)
                if _looks_float(val):
                    return float(val)
                return val
            return val
        else:
            # 兜底
            return expr.get('value')

    left = condition.get('left', {})
    operator = condition.get('operator')
    right = condition.get('right', {})

    left_value = extract_value(left, row)
    right_value = extract_value(right, row)

    # 若任一侧取不到值，判 False
    if left_value is None or right_value is None:
        return False

    # 若两侧都是字符串形式的数字，转换为数值比较（特别是 >/< 这类）
    def _maybe_num(x):
        if isinstance(x, (int, float)):
            return x
        if isinstance(x, str):
            if _looks_int(x):
                return int(x)
            if _looks_float(x):
                return float(x)
        return x

    lv = _maybe_num(left_value)
    rv = _maybe_num(right_value)

    try:
        if operator == '=':
            return lv == rv
        elif operator == '>':
            # 仅当二者都可数值比较时才进行大小比较，否则按字符串比较
            if isinstance(lv, (int, float)) and isinstance(rv, (int, float)):
                return lv > rv
            return str(lv) > str(rv)
        elif operator == '<':
            if isinstance(lv, (int, float)) and isinstance(rv, (int, float)):
                return lv < rv
            return str(lv) < str(rv)
        elif operator == '>=':
            if isinstance(lv, (int, float)) and isinstance(rv, (int, float)):
                return lv >= rv
            return str(lv) >= str(rv)
        elif operator == '<=':
            if isinstance(lv, (int, float)) and isinstance(rv, (int, float)):
                return lv <= rv
            return str(lv) <= str(rv)
        elif operator in ('!=', '<>'):
            return lv != rv
        else:
            # 未知操作符，保守返回 False
            return False
    except Exception:
        # 保守：比较失败即 False（不再输出 DEBUG）
        return False

=======
    def extract_value(expr: Dict[str, Any], row: Dict[str, Any]):
        if expr['type'] == 'column':
            col_name = expr['value']
            return row.get(col_name)
        elif expr['type'] == 'constant':
            return expr['value']
        else:
            return None

    left = condition['left']
    operator = condition['operator']
    right = condition['right']

    left_value = extract_value(left, row)
    right_value = extract_value(right, row)

    if left_value is None or right_value is None:
        return False

    try:
        if operator == '=':
            result = left_value == right_value
        elif operator == '>':
            result = left_value > right_value
        elif operator == '<':
            result = left_value < right_value
        elif operator == '>=':
            result = left_value >= right_value
        elif operator == '<=':
            result = left_value <= right_value
        elif operator == '!=':
            result = left_value != right_value
        else:
            return False

        return result
    except TypeError as e:
        print(f"DEBUG: TypeError during comparison: {e}")
        return False
>>>>>>> 6e7b010a


class Executor:
    def __init__(self, file_manager: FileManager, catalog: Catalog):
        self.storage_engine = StorageEngine(file_manager)
        self.file_manager = file_manager
        self.catalog = catalog

    def execute(self, plan: ExecutionPlan) -> Any:
        if plan.plan_type == 'CreateTable':
            return self.execute_create_table(plan)
        elif plan.plan_type == 'Insert':
            return self.execute_insert(plan)
        elif plan.plan_type == 'Select':
            return self.execute_select(plan)
        elif plan.plan_type == 'Delete':
            return self.execute_delete(plan)
        elif plan.plan_type == 'Update':  # 👈 新增
            return self.execute_update(plan)
        else:
            raise Exception(f"Unsupported execution plan: {plan.plan_type}")

    def execute_create_table(self, plan: ExecutionPlan) -> str:
        table_name = plan.details['table_name']
        columns = plan.details['columns']
        constraints = plan.details.get('constraints', [])  # 👈 获取约束
        # 调用存储引擎创建表
        self.file_manager.create_table_file(table_name, columns)
        # 更新目录，并保存约束
        # 👇 关键：调用修改后的 create_table 方法
        if hasattr(self.catalog, 'create_table') and len(self.catalog.create_table.__code__.co_varnames) > 2:
            self.catalog.create_table(table_name, columns, constraints)
        else:
            # 兼容旧的 create_table 方法
            self.catalog.create_table(table_name, columns)
            # 手动添加约束
            if constraints:
                table_info = self.catalog.get_table_info(table_name)
                table_info['constraints'] = constraints
                self.catalog._save_catalog()
        return f"Table '{table_name}' created successfully"

    def execute_insert(self, plan: ExecutionPlan) -> str:
        table_name = plan.details['table_name']
        column_names = plan.details['column_names']
        values = plan.details['values']
        table_info = self.catalog.get_table_info(table_name)
        if not table_info:
            raise Exception(f"Table '{table_name}' does not exist")
        if not column_names:
            column_names = [col['name'] for col in table_info['columns']]

        # 构建记录字典
        record = {}
        for i, col_name in enumerate(column_names):
            value_info = values[i]
            value_type, value = value_info
            record[col_name] = value

        # 👇 关键新增：外键检查
        table_info = self.catalog.get_table_info(table_name)  # 确保获取最新信息
        for col_name, value in record.items():
            for constraint in table_info.get('constraints', []):
                if constraint[0] == 'FOREIGN_KEY' and constraint[1] == col_name:
                    _, _, ref_table, ref_col = constraint
                    if not self._check_reference_exists(ref_table, ref_col, value):
                        raise Exception(f"❌ 外键约束失败：{col_name}={value} 在 {ref_table}({ref_col}) 中不存在")

        # --- 核心修改：调用FileManager真正插入记录 ---
        success = self.file_manager.insert_record(table_name, record)
        if not success:
            raise Exception("Failed to insert record")
        # 更新目录中的记录数
        current_count = table_info['row_count']
        self.catalog.update_row_count(table_name, current_count + 1)
        self.file_manager.flush_all()
        return f"1 row inserted into '{table_name}'"

    def execute_select(self, plan: ExecutionPlan) -> List[Dict[str, Any]]:
        # 获取必要信息
        table_source_plan = plan.details['table_source']
        columns = plan.details['columns']
        condition = plan.details.get('condition')  # SELECT 的 WHERE 条件
        aggregates = plan.details.get('aggregates', [])  # 获取聚合函数信息

        # 执行表源计划，获取原始数据
        if table_source_plan['type'] == 'TableScan':
            table_name = table_source_plan['table_name']
            table_info = self.catalog.get_table_info(table_name)
            if not table_info:
                raise Exception(f"Table '{table_name}' does not exist")
            raw_results = self.file_manager.read_records(table_name)
        elif table_source_plan['type'] == 'Join':
            raw_results = self._execute_join(table_source_plan)
        else:
            raise Exception(f"Unsupported table source type: {table_source_plan['type']}")

        # 应用 SELECT 语句的 WHERE 条件
        if condition:
            filtered_raw_results = []
            for row in raw_results:
                if _evaluate_condition(row, condition):
                    filtered_raw_results.append(row)
            raw_results = filtered_raw_results

        # 处理聚合函数
        if aggregates:
            result_row = {}
            for agg in aggregates:
                func_name = agg['function']
                col_name = agg['column']
                values = []
                for row in raw_results:  # 现在 raw_results 已经过 WHERE 过滤
                    if col_name == '*':
                        values.append(1)
                    else:
                        value = row.get(col_name)
                        if value is not None:
                            if func_name in ['SUM', 'AVG']:
                                try:
                                    value = float(value)
                                    values.append(value)
                                except ValueError:
                                    pass
                            else:
                                values.append(value)
                if func_name == 'COUNT':
                    result = len(values)
                elif func_name == 'SUM':
                    result = sum(values) if values else 0
                elif func_name == 'AVG':
                    result = sum(values) / len(values) if values else 0
                else:
                    raise Exception(f"Unsupported aggregate function: {func_name}")
                column_alias = f"{func_name}({col_name})"
                result_row[column_alias] = result
            return [result_row]

        # 处理普通列选择
        selected_results = []
        for row in raw_results:  # 此时的 raw_results 已经过 WHERE 过滤
            selected_row = {}
            for col in columns:
                if col == '*':
                    selected_row = row.copy()
                    break
                else:
                    if col in row:
                        selected_row[col] = row[col]
                    else:
                        selected_row[col] = None
            selected_results.append(selected_row)

        return selected_results

    # 👇 新增核心方法：执行表源计划
    def _execute_table_source(self, ts_plan: Dict) -> List[Dict[str, Any]]:
        """执行表源计划"""
        if ts_plan['type'] == 'TableScan':
            table_name = ts_plan['table_name']
            # 直接从文件管理器读取所有记录
            return self.file_manager.read_records(table_name)
        elif ts_plan['type'] == 'Join':
            return self._execute_join(ts_plan)
        else:
            raise Exception(f"Unsupported table source plan type: {ts_plan['type']}")

    def execute_delete(self, plan: ExecutionPlan) -> str:
        table_name = plan.details['table_name']
        condition = plan.details['condition']

        # 获取表信息
        table_info = self.catalog.get_table_info(table_name)
        if not table_info:
            raise Exception(f"Table '{table_name}' does not exist")

        # 调用 FileManager 删除记录
        deleted_count = self.file_manager.delete_records(table_name, condition)

        # 更新目录中的记录数
        current_count = table_info['row_count']
        self.catalog.update_row_count(table_name, max(0, current_count - deleted_count))

        return f"{deleted_count} row(s) deleted from '{table_name}'"

    def execute_update(self, plan: ExecutionPlan) -> str:
        """执行 UPDATE 语句"""
        table_name = plan.details['table_name']
        set_clause = plan.details['set_clause']  # [(col, value_dict), ...]
        condition = plan.details['condition']

        # 获取表信息
        table_info = self.catalog.get_table_info(table_name)
        if not table_info:
            raise Exception(f"Table '{table_name}' does not exist")

        # 👇 关键修复：正确提取值并进行类型转换
        typed_set_clause = []
        for col_name, value_dict in set_clause:
            # 找到该列的类型
            col_type = next((col['type'] for col in table_info['columns'] if col['name'] == col_name), None)
            if col_type is None:
                raise Exception(f"Column '{col_name}' does not exist in table '{table_name}'")
            # 从字典中提取实际的值字符串
            str_value = value_dict['value']  # 👈 关键：先提取 'value'
            # 根据类型转换值
            if col_type == 'INT':
                typed_value = int(str_value)  # 将字符串转为整数
            elif col_type == 'FLOAT':
                typed_value = float(str_value)
            else:  # VARCHAR 或其他类型，保持为字符串
                typed_value = str_value
            typed_set_clause.append((col_name, typed_value))

        # 👇 关键修复：同样，对 WHERE 条件中的值进行类型转换
        typed_condition = condition
        if condition:
            # 假设 condition 结构为 {'left': {...}, 'operator': '...', 'right': {...}}
            right_value_dict = condition['right']
            right_value_str = right_value_dict['value']  # 👈 关键：先提取 'value'
            # 更可靠的方式：根据列名查找实际类型
            col_name = condition['left']['value']
            col_actual_type = next((col['type'] for col in table_info['columns'] if col['name'] == col_name), None)
            if col_actual_type == 'INT':
                typed_condition['right']['value'] = int(right_value_str)
            elif col_actual_type == 'FLOAT':
                typed_condition['right']['value'] = float(right_value_str)
            # 对于 VARCHAR，保持字符串，无需转换

        # 调用 FileManager 执行更新 (传入已转换类型的值)
        updated_count = self.file_manager.update_records(table_name, typed_set_clause, typed_condition)

        # 👇 关键新增：级联更新逻辑
        if updated_count > 0 and condition:
            # 获取 WHERE 条件，我们假设它用于定位被更新的旧值
            where_col, where_op, where_value_str = condition['left']['value'], condition['operator'], condition['right']['value']
            # 我们只处理 `=` 操作符的简单情况
            if where_op == '=':
                old_value = where_value_str
                # 检查被更新的列是否是其他表的外键目标
                for set_col, new_value in set_clause: # 这里用原始的 set_clause，因为 new_value 用于构造新语句
                    if set_col == where_col:
                        referencing_tables = self.catalog.find_referencing_tables(table_name, set_col)
                        for ref_table_name, ref_col_name in referencing_tables:
                            # 构造级联更新的执行计划
                            cascade_plan = ExecutionPlan('Update', {
                                'table_name': ref_table_name,
                                'set_clause': [(ref_col_name, new_value)], # new_value 是字符串，符合 ExecutionPlan 期望
                                'condition': {
                                    'left': {'type': 'column', 'value': ref_col_name},
                                    'operator': '=',
                                    'right': {'type': 'constant', 'value_type': 'string', 'value': old_value}
                                }
                            })
                            # 递归调用 execute_update 来执行级联更新
                            cascade_result = self.execute_update(cascade_plan)

        return f"Updated {updated_count} row(s)"

    def _check_reference_exists(self, table_name, column_name, value):
        """检查引用表中是否存在该值"""
        table_info = self.catalog.get_table_info(table_name)
        if not table_info:
            return False

        # 构造查询条件
        condition = {
            'left': {'type': 'column', 'value': column_name},
            'operator': '=',
            'right': {'type': 'constant', 'value_type': 'string', 'value': str(value)}
        }

        # 使用 FileManager 读取记录
        records = self.file_manager.read_records(table_name, condition)
        return len(records) > 0

    def _execute_join(self, join_plan: Dict) -> List[Dict[str, Any]]:
        """执行 JOIN 操作"""
        join_type = join_plan['join_type']
        left_plan = join_plan['left']
        right_plan = join_plan['right']
        join_condition = join_plan['condition']

        # 递归执行左表和右表
        left_results = self._execute_table_source(left_plan)
        right_results = self._execute_table_source(right_plan)

        joined_results = []

        if join_type == 'INNER':
            for left_row in left_results:
                for right_row in right_results:
                    # 创建一个合并的行，为列名添加表别名前缀以避免冲突
                    combined_row = {}
                    # 为左表的每一列添加别名前缀
                    for col_name, value in left_row.items():
                        prefixed_name = f"{left_plan.get('alias', left_plan['table_name'])}.{col_name}"
                        combined_row[prefixed_name] = value
                    # 为右表的每一列添加别名前缀
                    for col_name, value in right_row.items():
                        prefixed_name = f"{right_plan.get('alias', right_plan['table_name'])}.{col_name}"
                        combined_row[prefixed_name] = value
                    # 评估连接条件
                    if _evaluate_condition(combined_row, join_condition):
                        joined_results.append(combined_row)
        elif join_type == 'LEFT':
            for left_row in left_results:
                match_found = False
                for right_row in right_results:
                    # 创建一个合并的行，为列名添加表别名前缀以避免冲突
                    combined_row = {}
                    # 为左表的每一列添加别名前缀
                    for col_name, value in left_row.items():
                        prefixed_name = f"{left_plan.get('alias', left_plan['table_name'])}.{col_name}"
                        combined_row[prefixed_name] = value
                    # 为右表的每一列添加别名前缀
                    for col_name, value in right_row.items():
                        prefixed_name = f"{right_plan.get('alias', right_plan['table_name'])}.{col_name}"
                        combined_row[prefixed_name] = value
                    # 评估连接条件
                    if _evaluate_condition(combined_row, join_condition):
                        joined_results.append(combined_row)
                        match_found = True
                if not match_found:
                    # 左连接：左表行保留，右表列填充 NULL
                    # 为右表的每一列生成 NULL 值，并添加前缀
                    for col_name in right_results[0].keys() if right_results else []:
                        prefixed_name = f"{right_plan.get('alias', right_plan['table_name'])}.{col_name}"
                        combined_row[prefixed_name] = None
                    # 左表的列已经添加了前缀，在上面的循环中
                    joined_results.append(combined_row)
        else:
            raise Exception(f"Unsupported join type: {join_type}")

        return joined_results<|MERGE_RESOLUTION|>--- conflicted
+++ resolved
@@ -1,7 +1,5 @@
-#数据库引擎 - 执行引擎
-
 # engine/executor.py
-from typing import List, Dict, Any, Optional
+from typing import List, Dict, Any, Optional, Tuple
 
 from storage.file_manager import FileManager
 from sql_compiler.planner import ExecutionPlan
@@ -9,195 +7,101 @@
 from engine.storage_engine import StorageEngine
 
 
+# ---------------- 公用：条件求值 ----------------
 def _evaluate_condition(row: Dict[str, Any], condition: Dict[str, Any]) -> bool:
-<<<<<<< HEAD
     """
-    更智能的条件求值：
-    - 支持 'a.b' 形式和裸列名；裸列名会在 row 里用 endswith('.col') 的方式唯一匹配
-    - 常量做类型感知：int/float/字符串；数字字符串会被自动转为数值再比较
-    - 对 join 后的 combined_row 生效，因为 combined_row 的键是 'alias.col'
+    支持：
+      - 'a.b' 与裸列名解析（JOIN 后的前缀键）
+      - 常量类型感知（int/float/str），字符串数字自动转数值参与 >/< 比较
+      - 操作符：=, >, <, >=, <=, !=, <>
     """
-
     def _looks_int(s: str) -> bool:
         try:
-            int(s)
-            return True
+            int(s); return True
         except Exception:
             return False
 
     def _looks_float(s: str) -> bool:
         try:
-            float(s)
-            return True
+            float(s); return True
         except Exception:
             return False
 
     def _strip_quotes_if_needed(s: Any) -> Any:
-        # 去掉 'xxx' 外围引号（如果有）
         if isinstance(s, str) and len(s) >= 2 and s[0] == "'" and s[-1] == "'":
             return s[1:-1]
         return s
 
     def _resolve_column_value(col_name: str, r: Dict[str, Any]):
-        """
-        解析列名优先级：
-        1) 直接命中（'s.age'）
-        2) 若带点，尝试后缀（'age'）
-        3) 裸列名：在 r 的键中唯一 endswith('.col') 的匹配
-        找不到 -> None
-        """
+        # 1) 精确命中
         if col_name in r:
             return r[col_name]
-
-        # 如果是带别名的 'a.b'，尝试用右半段再找一次
-        if '.' in col_name:
-            _, base = col_name.split('.', 1)
+        # 2) 若带点，尝试右半段
+        if "." in col_name:
+            _, base = col_name.split(".", 1)
             if base in r:
                 return r[base]
-
-        # 裸列名：在 'alias.col' 中按后缀唯一匹配
-        candidates = [v for k, v in r.items() if k.endswith('.' + col_name)]
+        # 3) 裸列：后缀唯一匹配
+        candidates = [v for k, v in r.items() if k.endswith("." + col_name)]
         if len(candidates) == 1:
             return candidates[0]
-
         return None
 
     def extract_value(expr: Dict[str, Any], r: Dict[str, Any]):
-        et = expr.get('type')
-        if et == 'column':
-            # 允许 'a.b' 或 'b'；上面 _resolve_column_value 会尽力找
-            col_name = expr.get('value')
-            return _resolve_column_value(col_name, r)
-        elif et == 'constant':
-            val = expr.get('value')
-            vtype = expr.get('value_type', '').lower()
-
-            # 去壳：'CS101' -> CS101
-            val = _strip_quotes_if_needed(val)
-
-            # 按声明类型/字面量尝试数值化
-            if vtype == 'int':
-                try:
-                    return int(val)
-                except Exception:
-                    return val
-            if vtype == 'float':
-                try:
-                    return float(val)
-                except Exception:
-                    return val
-            if vtype == 'string':
+        et = expr.get("type")
+        if et == "column":
+            return _resolve_column_value(expr.get("value"), r)
+        elif et == "constant":
+            val = _strip_quotes_if_needed(expr.get("value"))
+            vt = (expr.get("value_type") or "").lower()
+            if vt == "int":
+                try: return int(val)
+                except Exception: return val
+            if vt == "float":
+                try: return float(val)
+                except Exception: return val
+            if vt == "string":
                 return str(val)
-
-            # 未给类型：尝试猜测
+            # 未声明类型：猜测
             if isinstance(val, str):
-                if _looks_int(val):
-                    return int(val)
-                if _looks_float(val):
-                    return float(val)
-                return val
+                if _looks_int(val): return int(val)
+                if _looks_float(val): return float(val)
             return val
-        else:
-            # 兜底
-            return expr.get('value')
-
-    left = condition.get('left', {})
-    operator = condition.get('operator')
-    right = condition.get('right', {})
-
-    left_value = extract_value(left, row)
-    right_value = extract_value(right, row)
-
-    # 若任一侧取不到值，判 False
-    if left_value is None or right_value is None:
+        return expr.get("value")
+
+    if not condition:
+        return True
+
+    left = condition.get("left", {})
+    op = condition.get("operator")
+    right = condition.get("right", {})
+    lv = extract_value(left, row)
+    rv = extract_value(right, row)
+
+    if lv is None or rv is None:
         return False
 
-    # 若两侧都是字符串形式的数字，转换为数值比较（特别是 >/< 这类）
-    def _maybe_num(x):
-        if isinstance(x, (int, float)):
-            return x
-        if isinstance(x, str):
-            if _looks_int(x):
-                return int(x)
-            if _looks_float(x):
-                return float(x)
-        return x
-
-    lv = _maybe_num(left_value)
-    rv = _maybe_num(right_value)
+    # 尽量数值化，便于 >/<
+    if not isinstance(lv, (int, float)) and isinstance(lv, str):
+        if _looks_int(lv): lv = int(lv)
+        elif _looks_float(lv): lv = float(lv)
+    if not isinstance(rv, (int, float)) and isinstance(rv, str):
+        if _looks_int(rv): rv = int(rv)
+        elif _looks_float(rv): rv = float(rv)
 
     try:
-        if operator == '=':
-            return lv == rv
-        elif operator == '>':
-            # 仅当二者都可数值比较时才进行大小比较，否则按字符串比较
-            if isinstance(lv, (int, float)) and isinstance(rv, (int, float)):
-                return lv > rv
-            return str(lv) > str(rv)
-        elif operator == '<':
-            if isinstance(lv, (int, float)) and isinstance(rv, (int, float)):
-                return lv < rv
-            return str(lv) < str(rv)
-        elif operator == '>=':
-            if isinstance(lv, (int, float)) and isinstance(rv, (int, float)):
-                return lv >= rv
-            return str(lv) >= str(rv)
-        elif operator == '<=':
-            if isinstance(lv, (int, float)) and isinstance(rv, (int, float)):
-                return lv <= rv
-            return str(lv) <= str(rv)
-        elif operator in ('!=', '<>'):
-            return lv != rv
-        else:
-            # 未知操作符，保守返回 False
-            return False
+        if     op == "=":   return lv == rv
+        elif   op == ">":   return lv > rv if isinstance(lv,(int,float)) and isinstance(rv,(int,float)) else str(lv) > str(rv)
+        elif   op == "<":   return lv < rv if isinstance(lv,(int,float)) and isinstance(rv,(int,float)) else str(lv) < str(rv)
+        elif   op == ">=":  return lv >= rv if isinstance(lv,(int,float)) and isinstance(rv,(int,float)) else str(lv) >= str(rv)
+        elif   op == "<=":  return lv <= rv if isinstance(lv,(int,float)) and isinstance(rv,(int,float)) else str(lv) <= str(rv)
+        elif   op in ("!=", "<>"): return lv != rv
+        else: return False
     except Exception:
-        # 保守：比较失败即 False（不再输出 DEBUG）
         return False
 
-=======
-    def extract_value(expr: Dict[str, Any], row: Dict[str, Any]):
-        if expr['type'] == 'column':
-            col_name = expr['value']
-            return row.get(col_name)
-        elif expr['type'] == 'constant':
-            return expr['value']
-        else:
-            return None
-
-    left = condition['left']
-    operator = condition['operator']
-    right = condition['right']
-
-    left_value = extract_value(left, row)
-    right_value = extract_value(right, row)
-
-    if left_value is None or right_value is None:
-        return False
-
-    try:
-        if operator == '=':
-            result = left_value == right_value
-        elif operator == '>':
-            result = left_value > right_value
-        elif operator == '<':
-            result = left_value < right_value
-        elif operator == '>=':
-            result = left_value >= right_value
-        elif operator == '<=':
-            result = left_value <= right_value
-        elif operator == '!=':
-            result = left_value != right_value
-        else:
-            return False
-
-        return result
-    except TypeError as e:
-        print(f"DEBUG: TypeError during comparison: {e}")
-        return False
->>>>>>> 6e7b010a
-
-
+
+# ---------------- 执行器 ----------------
 class Executor:
     def __init__(self, file_manager: FileManager, catalog: Catalog):
         self.storage_engine = StorageEngine(file_manager)
@@ -205,329 +109,386 @@
         self.catalog = catalog
 
     def execute(self, plan: ExecutionPlan) -> Any:
-        if plan.plan_type == 'CreateTable':
+        if plan.plan_type == "Explain":
+            inner = plan.details.get("inner_plan")
+            return inner.explain() if isinstance(inner, ExecutionPlan) else "Explain: <empty>"
+        if plan.plan_type == "CreateTable":
             return self.execute_create_table(plan)
-        elif plan.plan_type == 'Insert':
+        if plan.plan_type == "Insert":
             return self.execute_insert(plan)
-        elif plan.plan_type == 'Select':
+        if plan.plan_type == "Select":
             return self.execute_select(plan)
-        elif plan.plan_type == 'Delete':
+        if plan.plan_type == "Delete":
             return self.execute_delete(plan)
-        elif plan.plan_type == 'Update':  # 👈 新增
+        if plan.plan_type == "Update":
             return self.execute_update(plan)
-        else:
-            raise Exception(f"Unsupported execution plan: {plan.plan_type}")
-
+        raise Exception(f"Unsupported execution plan: {plan.plan_type}")
+
+    # ---------- DDL/DML ----------
     def execute_create_table(self, plan: ExecutionPlan) -> str:
-        table_name = plan.details['table_name']
-        columns = plan.details['columns']
-        constraints = plan.details.get('constraints', [])  # 👈 获取约束
-        # 调用存储引擎创建表
+        table_name = plan.details["table_name"]
+        columns = plan.details["columns"]
+        constraints = plan.details.get("constraints", [])
+        # 创建物理文件
         self.file_manager.create_table_file(table_name, columns)
-        # 更新目录，并保存约束
-        # 👇 关键：调用修改后的 create_table 方法
-        if hasattr(self.catalog, 'create_table') and len(self.catalog.create_table.__code__.co_varnames) > 2:
+        # 写 catalog（兼容老签名）
+        if hasattr(self.catalog, "create_table") and len(self.catalog.create_table.__code__.co_varnames) > 2:
             self.catalog.create_table(table_name, columns, constraints)
         else:
-            # 兼容旧的 create_table 方法
             self.catalog.create_table(table_name, columns)
-            # 手动添加约束
             if constraints:
                 table_info = self.catalog.get_table_info(table_name)
-                table_info['constraints'] = constraints
+                table_info["constraints"] = constraints
                 self.catalog._save_catalog()
         return f"Table '{table_name}' created successfully"
 
     def execute_insert(self, plan: ExecutionPlan) -> str:
-        table_name = plan.details['table_name']
-        column_names = plan.details['column_names']
-        values = plan.details['values']
+        table_name = plan.details["table_name"]
+        column_names = plan.details["column_names"]
+        values = plan.details["values"]
+
         table_info = self.catalog.get_table_info(table_name)
         if not table_info:
             raise Exception(f"Table '{table_name}' does not exist")
         if not column_names:
-            column_names = [col['name'] for col in table_info['columns']]
-
-        # 构建记录字典
+            column_names = [col["name"] for col in table_info["columns"]]
+
+        # 构建记录
         record = {}
         for i, col_name in enumerate(column_names):
-            value_info = values[i]
-            value_type, value = value_info
+            _, value = values[i]
             record[col_name] = value
 
-        # 👇 关键新增：外键检查
-        table_info = self.catalog.get_table_info(table_name)  # 确保获取最新信息
+        # 外键检查（带智能提示）
         for col_name, value in record.items():
-            for constraint in table_info.get('constraints', []):
-                if constraint[0] == 'FOREIGN_KEY' and constraint[1] == col_name:
+            for constraint in table_info.get("constraints", []):
+                if constraint and constraint[0] == "FOREIGN_KEY" and constraint[1] == col_name:
                     _, _, ref_table, ref_col = constraint
                     if not self._check_reference_exists(ref_table, ref_col, value):
-                        raise Exception(f"❌ 外键约束失败：{col_name}={value} 在 {ref_table}({ref_col}) 中不存在")
-
-        # --- 核心修改：调用FileManager真正插入记录 ---
-        success = self.file_manager.insert_record(table_name, record)
-        if not success:
+                        # —— 智能提示：列出现有候选值 & 修复示例 ——
+                        try:
+                            existing_rows = self.file_manager.read_records(ref_table)
+                            vals = []
+                            for r in existing_rows:
+                                if ref_col in r:
+                                    vals.append(r[ref_col])
+                            uniq_vals = sorted(set(vals))[:10]
+                            candidates = ", ".join(map(lambda x: repr(x), uniq_vals)) if uniq_vals else "(无现有记录)"
+                        except Exception:
+                            candidates = "(无法读取引用表候选值)"
+
+                        full_cols = column_names or [c["name"] for c in table_info["columns"]]
+                        full_vals = [repr(record[c]) for c in full_cols]
+
+                        # 用现有候选里第一个给出“改用现有键”的示例（若没有候选就保留原值）
+                        fallback = repr(uniq_vals[0]) if uniq_vals else repr(value)
+                        patched_vals = [
+                            (fallback if c == col_name else v)
+                            for c, v in zip(full_cols, full_vals)
+                        ]
+
+                        msg = (
+                            f"智能提示：外键约束失败 —— {table_name}.{col_name}={repr(value)} "
+                            f"在 {ref_table}({ref_col}) 中不存在。\n"
+                            f"可选修复：\n"
+                            f"  方案 A：先向父表插入该键值，再插入当前记录：\n"
+                            f"    INSERT INTO {ref_table}({ref_col}/*, 其他列 */) VALUES ({repr(value)}/*, ... */);\n"
+                            f"    INSERT INTO {table_name}({', '.join(full_cols)}) VALUES ({', '.join(full_vals)});\n"
+                            f"  方案 B：改用父表中已存在的键（候选前若干：{candidates}）：\n"
+                            f"    INSERT INTO {table_name}({', '.join(full_cols)}) VALUES ({', '.join(patched_vals)});"
+                        )
+                        raise Exception(msg)
+
+        ok = self.file_manager.insert_record(table_name, record)
+        if not ok:
             raise Exception("Failed to insert record")
-        # 更新目录中的记录数
-        current_count = table_info['row_count']
-        self.catalog.update_row_count(table_name, current_count + 1)
+        self.catalog.update_row_count(table_name, self.catalog.get_table_info(table_name)["row_count"] + 1)
         self.file_manager.flush_all()
         return f"1 row inserted into '{table_name}'"
 
-    def execute_select(self, plan: ExecutionPlan) -> List[Dict[str, Any]]:
-        # 获取必要信息
-        table_source_plan = plan.details['table_source']
-        columns = plan.details['columns']
-        condition = plan.details.get('condition')  # SELECT 的 WHERE 条件
-        aggregates = plan.details.get('aggregates', [])  # 获取聚合函数信息
-
-        # 执行表源计划，获取原始数据
-        if table_source_plan['type'] == 'TableScan':
-            table_name = table_source_plan['table_name']
-            table_info = self.catalog.get_table_info(table_name)
-            if not table_info:
-                raise Exception(f"Table '{table_name}' does not exist")
-            raw_results = self.file_manager.read_records(table_name)
-        elif table_source_plan['type'] == 'Join':
-            raw_results = self._execute_join(table_source_plan)
-        else:
-            raise Exception(f"Unsupported table source type: {table_source_plan['type']}")
-
-        # 应用 SELECT 语句的 WHERE 条件
-        if condition:
-            filtered_raw_results = []
-            for row in raw_results:
-                if _evaluate_condition(row, condition):
-                    filtered_raw_results.append(row)
-            raw_results = filtered_raw_results
-
-        # 处理聚合函数
-        if aggregates:
-            result_row = {}
-            for agg in aggregates:
-                func_name = agg['function']
-                col_name = agg['column']
-                values = []
-                for row in raw_results:  # 现在 raw_results 已经过 WHERE 过滤
-                    if col_name == '*':
-                        values.append(1)
-                    else:
-                        value = row.get(col_name)
-                        if value is not None:
-                            if func_name in ['SUM', 'AVG']:
-                                try:
-                                    value = float(value)
-                                    values.append(value)
-                                except ValueError:
-                                    pass
-                            else:
-                                values.append(value)
-                if func_name == 'COUNT':
-                    result = len(values)
-                elif func_name == 'SUM':
-                    result = sum(values) if values else 0
-                elif func_name == 'AVG':
-                    result = sum(values) / len(values) if values else 0
-                else:
-                    raise Exception(f"Unsupported aggregate function: {func_name}")
-                column_alias = f"{func_name}({col_name})"
-                result_row[column_alias] = result
-            return [result_row]
-
-        # 处理普通列选择
-        selected_results = []
-        for row in raw_results:  # 此时的 raw_results 已经过 WHERE 过滤
-            selected_row = {}
-            for col in columns:
-                if col == '*':
-                    selected_row = row.copy()
-                    break
-                else:
-                    if col in row:
-                        selected_row[col] = row[col]
-                    else:
-                        selected_row[col] = None
-            selected_results.append(selected_row)
-
-        return selected_results
-
-    # 👇 新增核心方法：执行表源计划
-    def _execute_table_source(self, ts_plan: Dict) -> List[Dict[str, Any]]:
-        """执行表源计划"""
-        if ts_plan['type'] == 'TableScan':
-            table_name = ts_plan['table_name']
-            # 直接从文件管理器读取所有记录
-            return self.file_manager.read_records(table_name)
-        elif ts_plan['type'] == 'Join':
-            return self._execute_join(ts_plan)
-        else:
-            raise Exception(f"Unsupported table source plan type: {ts_plan['type']}")
-
     def execute_delete(self, plan: ExecutionPlan) -> str:
-        table_name = plan.details['table_name']
-        condition = plan.details['condition']
-
-        # 获取表信息
+        table_name = plan.details["table_name"]
+        condition = plan.details["condition"]
         table_info = self.catalog.get_table_info(table_name)
         if not table_info:
             raise Exception(f"Table '{table_name}' does not exist")
-
-        # 调用 FileManager 删除记录
-        deleted_count = self.file_manager.delete_records(table_name, condition)
-
-        # 更新目录中的记录数
-        current_count = table_info['row_count']
-        self.catalog.update_row_count(table_name, max(0, current_count - deleted_count))
-
-        return f"{deleted_count} row(s) deleted from '{table_name}'"
+        deleted = self.file_manager.delete_records(table_name, condition)
+        self.catalog.update_row_count(table_name, max(0, table_info["row_count"] - deleted))
+        return f"{deleted} row(s) deleted from '{table_name}'"
 
     def execute_update(self, plan: ExecutionPlan) -> str:
-        """执行 UPDATE 语句"""
-        table_name = plan.details['table_name']
-        set_clause = plan.details['set_clause']  # [(col, value_dict), ...]
-        condition = plan.details['condition']
-
-        # 获取表信息
+        table_name = plan.details["table_name"]
+        set_clause = plan.details["set_clause"]      # [(col, {'type':'constant','value_type':...,'value':...}), ...]
+        condition = plan.details["condition"]
+
         table_info = self.catalog.get_table_info(table_name)
         if not table_info:
             raise Exception(f"Table '{table_name}' does not exist")
 
-        # 👇 关键修复：正确提取值并进行类型转换
-        typed_set_clause = []
+        # 列类型驱动的转换
+        typed_set_clause: List[Tuple[str, Any]] = []
+        name2type = {c["name"]: c["type"] for c in table_info["columns"]}
         for col_name, value_dict in set_clause:
-            # 找到该列的类型
-            col_type = next((col['type'] for col in table_info['columns'] if col['name'] == col_name), None)
-            if col_type is None:
+            if col_name not in name2type:
                 raise Exception(f"Column '{col_name}' does not exist in table '{table_name}'")
-            # 从字典中提取实际的值字符串
-            str_value = value_dict['value']  # 👈 关键：先提取 'value'
-            # 根据类型转换值
-            if col_type == 'INT':
-                typed_value = int(str_value)  # 将字符串转为整数
-            elif col_type == 'FLOAT':
-                typed_value = float(str_value)
-            else:  # VARCHAR 或其他类型，保持为字符串
-                typed_value = str_value
-            typed_set_clause.append((col_name, typed_value))
-
-        # 👇 关键修复：同样，对 WHERE 条件中的值进行类型转换
+            typ = name2type[col_name]
+            val = value_dict["value"]
+            if typ == "INT":
+                val = int(val)
+            elif typ == "FLOAT":
+                val = float(val)
+            else:
+                val = str(val)
+            typed_set_clause.append((col_name, val))
+
         typed_condition = condition
         if condition:
-            # 假设 condition 结构为 {'left': {...}, 'operator': '...', 'right': {...}}
-            right_value_dict = condition['right']
-            right_value_str = right_value_dict['value']  # 👈 关键：先提取 'value'
-            # 更可靠的方式：根据列名查找实际类型
-            col_name = condition['left']['value']
-            col_actual_type = next((col['type'] for col in table_info['columns'] if col['name'] == col_name), None)
-            if col_actual_type == 'INT':
-                typed_condition['right']['value'] = int(right_value_str)
-            elif col_actual_type == 'FLOAT':
-                typed_condition['right']['value'] = float(right_value_str)
-            # 对于 VARCHAR，保持字符串，无需转换
-
-        # 调用 FileManager 执行更新 (传入已转换类型的值)
-        updated_count = self.file_manager.update_records(table_name, typed_set_clause, typed_condition)
-
-        # 👇 关键新增：级联更新逻辑
-        if updated_count > 0 and condition:
-            # 获取 WHERE 条件，我们假设它用于定位被更新的旧值
-            where_col, where_op, where_value_str = condition['left']['value'], condition['operator'], condition['right']['value']
-            # 我们只处理 `=` 操作符的简单情况
-            if where_op == '=':
-                old_value = where_value_str
-                # 检查被更新的列是否是其他表的外键目标
-                for set_col, new_value in set_clause: # 这里用原始的 set_clause，因为 new_value 用于构造新语句
-                    if set_col == where_col:
-                        referencing_tables = self.catalog.find_referencing_tables(table_name, set_col)
-                        for ref_table_name, ref_col_name in referencing_tables:
-                            # 构造级联更新的执行计划
-                            cascade_plan = ExecutionPlan('Update', {
-                                'table_name': ref_table_name,
-                                'set_clause': [(ref_col_name, new_value)], # new_value 是字符串，符合 ExecutionPlan 期望
-                                'condition': {
-                                    'left': {'type': 'column', 'value': ref_col_name},
-                                    'operator': '=',
-                                    'right': {'type': 'constant', 'value_type': 'string', 'value': old_value}
-                                }
-                            })
-                            # 递归调用 execute_update 来执行级联更新
-                            cascade_result = self.execute_update(cascade_plan)
-
-        return f"Updated {updated_count} row(s)"
-
+            left_col = condition["left"]["value"]
+            r_val = condition["right"]["value"]
+            col_typ = name2type.get(left_col)
+            if col_typ == "INT":
+                typed_condition["right"]["value"] = int(r_val)
+            elif col_typ == "FLOAT":
+                typed_condition["right"]["value"] = float(r_val)
+
+        updated = self.file_manager.update_records(table_name, typed_set_clause, typed_condition)
+
+        # 简单级联（只在 WHERE 为等值时）
+        if updated > 0 and condition and condition.get("operator") == "=":
+            where_col = condition["left"]["value"]
+            old_value = condition["right"]["value"]
+            for set_col, new_value_dict in set_clause:
+                if set_col == where_col:
+                    refs = self.catalog.find_referencing_tables(table_name, set_col)
+                    for ref_table, ref_col in refs:
+                        cascade_plan = ExecutionPlan("Update", {
+                            "table_name": ref_table,
+                            "set_clause": [(ref_col, new_value_dict)],
+                            "condition": {
+                                "left": {"type": "column", "value": ref_col},
+                                "operator": "=",
+                                "right": {"type": "constant", "value_type": "string", "value": old_value},
+                            }
+                        })
+                        self.execute_update(cascade_plan)
+
+        return f"Updated {updated} row(s)"
+
+    # ---------- SELECT ----------
+    def execute_select(self, plan: ExecutionPlan) -> List[Dict[str, Any]]:
+        ts_plan = plan.details["table_source"]
+        columns: List[str] = plan.details.get("columns") or []
+        aggregates: List[Dict[str, Any]] = plan.details.get("aggregates") or []
+        group_by: Optional[str] = plan.details.get("group_by")
+        order_by: Optional[str] = plan.details.get("order_by")
+        order_dir: Optional[str] = plan.details.get("order_direction")
+
+        # 1) 执行表源（包含谓词下推）
+        raw = self._execute_table_source(ts_plan)
+
+        # 2) 残余 WHERE 过滤（非常重要）
+        residual = plan.details.get("condition")
+        if residual:
+            raw = [r for r in raw if _evaluate_condition(r, residual)]
+
+        # 3) 聚合 or 普通投影/排序
+        if aggregates:
+            return self._execute_aggregates(raw, aggregates, group_by, order_by, order_dir)
+
+        rows = [self._project_row(row, columns) for row in raw]
+        if order_by:
+            rows = self._order_rows(rows, order_by, order_dir)
+        return rows
+
+    # ---------- 内部：表源执行 with 谓词下推 ----------
+    def _execute_table_source(self, ts_plan: Dict) -> List[Dict[str, Any]]:
+        t = ts_plan["type"]
+        if t == "TableScan":
+            table = ts_plan["table_name"]
+            alias = ts_plan.get("alias")
+            cond = ts_plan.get("condition")  # 谓词下推
+            base_rows = self.file_manager.read_records(table, cond) if cond else self.file_manager.read_records(table)
+
+            # 无论是否有别名，都生成“带前缀键”（别名或表名）+ “裸键”
+            prefix = (alias or table)
+            out = []
+            for r in base_rows:
+                nr = {}
+                for k, v in r.items():
+                    nr[k] = v                       # 裸列
+                    nr[f"{prefix}.{k}"] = v         # 前缀列
+                out.append(nr)
+            return out
+
+        if t == "Join":
+            return self._execute_join(ts_plan)
+
+        raise Exception(f"Unsupported table source type: {t}")
+
+    def _execute_join(self, join_plan: Dict) -> List[Dict[str, Any]]:
+        join_type = join_plan["join_type"]
+        left_plan = join_plan["left"]
+        right_plan = join_plan["right"]
+        join_condition = join_plan["condition"]
+
+        left_rows = self._execute_table_source(left_plan)
+        right_rows = self._execute_table_source(right_plan)
+
+        results: List[Dict[str, Any]] = []
+
+        if join_type == "INNER":
+            for l in left_rows:
+                for r in right_rows:
+                    combined = {**l, **r}
+                    if _evaluate_condition(combined, join_condition):
+                        results.append(combined)
+            return results
+
+        if join_type == "LEFT":
+            # 尝试确定需要补全的右表列（考虑右表为空的情况）
+            right_cols = set(right_rows[0].keys()) if right_rows else set()
+            if not right_cols and right_plan["type"] == "TableScan":
+                rt = right_plan["table_name"]
+                rp = right_plan.get("alias") or rt
+                meta = self.catalog.get_table_info(rt) or {"columns": []}
+                right_cols = {f"{rp}.{c['name']}" for c in meta["columns"]} | {c['name'] for c in meta["columns"]}
+
+            for l in left_rows:
+                matched = False
+                for r in right_rows:
+                    combined = {**l, **r}
+                    if _evaluate_condition(combined, join_condition):
+                        results.append(combined)
+                        matched = True
+                if not matched:
+                    combined = dict(l)
+                    for c in right_cols:
+                        combined.setdefault(c, None)
+                    results.append(combined)
+            return results
+
+        raise Exception(f"Unsupported join type: {join_type}")
+
+    # ---------- 内部：聚合/分组/排序/投影 ----------
+    def _resolve_col_from_row(self, row: Dict[str, Any], col: str):
+        if col in row:
+            return row[col]
+        if "." in col:
+            _, base = col.split(".", 1)
+            if base in row:
+                return row[base]
+        hits = [v for k, v in row.items() if k.endswith("." + col)]
+        if len(hits) == 1:
+            return hits[0]
+        return None
+
+    def _execute_aggregates(self,
+                            rows: List[Dict[str, Any]],
+                            aggregates: List[Dict[str, Any]],
+                            group_by: Optional[str],
+                            order_by: Optional[str],
+                            order_dir: Optional[str]) -> List[Dict[str, Any]]:
+        # 规范化聚合项：{'func','arg','alias'}
+        aggs = [{"func": a.get("func").upper(),
+                 "arg": a.get("arg"),
+                 "alias": a.get("alias")} for a in aggregates]
+
+        if group_by:
+            # 分组键（单列）
+            groups: Dict[Any, List[Dict[str, Any]]] = {}
+            for row in rows:
+                key = self._resolve_col_from_row(row, group_by)
+                groups.setdefault(key, []).append(row)
+
+            out: List[Dict[str, Any]] = []
+            for gkey, bucket in groups.items():
+                one = {}
+                one[group_by] = gkey  # 输出分组列，以 group_by 原样为键
+                for a in aggs:
+                    val = self._agg_bucket(bucket, a["func"], a["arg"])
+                    out_key = a["alias"] or f"{a['func']}({a['arg']})"
+                    one[out_key] = val
+                out.append(one)
+
+            if order_by:
+                out = self._order_rows(out, order_by, order_dir)
+            return out
+
+        # 无分组：全表聚合 -> 单行
+        res: Dict[str, Any] = {}
+        for a in aggs:
+            val = self._agg_bucket(rows, a["func"], a["arg"])
+            out_key = a["alias"] or f"{a['func']}({a['arg']})"
+            res[out_key] = val
+        return [res]
+
+    def _agg_bucket(self, bucket: List[Dict[str, Any]], func: str, arg: str) -> Any:
+        if func == "COUNT" and arg == "*":
+            return len(bucket)
+        vals: List[float] = []
+        for row in bucket:
+            v = self._resolve_col_from_row(row, arg)
+            if v is None:
+                continue
+            if func in ("SUM", "AVG"):
+                try:
+                    v = float(v)
+                except Exception:
+                    continue
+            vals.append(v)
+        if func == "COUNT":
+            return len(vals)
+        if func == "SUM":
+            return sum(vals) if vals else 0
+        if func == "AVG":
+            return (sum(vals) / len(vals)) if vals else 0
+        raise Exception(f"Unsupported aggregate function: {func}")
+
+    def _parse_select_column_item(self, item: str) -> Tuple[str, Optional[str]]:
+        """
+        解析 SELECT 列形态为 (expr, alias)：
+          "col"
+          "t.col"
+          "expr AS alias"（AS 不区分大小写）
+        """
+        s = item.strip()
+        parts = s.split()
+        if len(parts) >= 3 and parts[-2].upper() == "AS":
+            alias = parts[-1]
+            expr = " ".join(parts[:-2])
+            return expr, alias
+        return s, None
+
+    def _project_row(self, row: Dict[str, Any], columns: List[str]) -> Dict[str, Any]:
+        if not columns or columns == ["*"]:
+            return dict(row)
+        out: Dict[str, Any] = {}
+        for col_item in columns:
+            if col_item == "*":
+                out.update(row)
+                continue
+            expr, alias = self._parse_select_column_item(col_item)
+            val = self._resolve_col_from_row(row, expr)
+            out[alias or expr] = val
+        return out
+
+    def _order_rows(self, rows: List[Dict[str, Any]], key_name: str, direction: Optional[str]) -> List[Dict[str, Any]]:
+        rev = (isinstance(direction, str) and direction.upper() == "DESC")
+        # 缺值放后
+        def _key(r):
+            v = r.get(key_name)
+            return (1, None) if v is None else (0, v)
+        return sorted(rows, key=_key, reverse=rev)
+
+    # ---------- 其他 ----------
     def _check_reference_exists(self, table_name, column_name, value):
-        """检查引用表中是否存在该值"""
         table_info = self.catalog.get_table_info(table_name)
         if not table_info:
             return False
-
-        # 构造查询条件
-        condition = {
-            'left': {'type': 'column', 'value': column_name},
-            'operator': '=',
-            'right': {'type': 'constant', 'value_type': 'string', 'value': str(value)}
+        cond = {
+            "left":  {"type": "column", "value": column_name},
+            "operator": "=",
+            "right": {"type": "constant", "value_type": "string", "value": str(value)}
         }
-
-        # 使用 FileManager 读取记录
-        records = self.file_manager.read_records(table_name, condition)
-        return len(records) > 0
-
-    def _execute_join(self, join_plan: Dict) -> List[Dict[str, Any]]:
-        """执行 JOIN 操作"""
-        join_type = join_plan['join_type']
-        left_plan = join_plan['left']
-        right_plan = join_plan['right']
-        join_condition = join_plan['condition']
-
-        # 递归执行左表和右表
-        left_results = self._execute_table_source(left_plan)
-        right_results = self._execute_table_source(right_plan)
-
-        joined_results = []
-
-        if join_type == 'INNER':
-            for left_row in left_results:
-                for right_row in right_results:
-                    # 创建一个合并的行，为列名添加表别名前缀以避免冲突
-                    combined_row = {}
-                    # 为左表的每一列添加别名前缀
-                    for col_name, value in left_row.items():
-                        prefixed_name = f"{left_plan.get('alias', left_plan['table_name'])}.{col_name}"
-                        combined_row[prefixed_name] = value
-                    # 为右表的每一列添加别名前缀
-                    for col_name, value in right_row.items():
-                        prefixed_name = f"{right_plan.get('alias', right_plan['table_name'])}.{col_name}"
-                        combined_row[prefixed_name] = value
-                    # 评估连接条件
-                    if _evaluate_condition(combined_row, join_condition):
-                        joined_results.append(combined_row)
-        elif join_type == 'LEFT':
-            for left_row in left_results:
-                match_found = False
-                for right_row in right_results:
-                    # 创建一个合并的行，为列名添加表别名前缀以避免冲突
-                    combined_row = {}
-                    # 为左表的每一列添加别名前缀
-                    for col_name, value in left_row.items():
-                        prefixed_name = f"{left_plan.get('alias', left_plan['table_name'])}.{col_name}"
-                        combined_row[prefixed_name] = value
-                    # 为右表的每一列添加别名前缀
-                    for col_name, value in right_row.items():
-                        prefixed_name = f"{right_plan.get('alias', right_plan['table_name'])}.{col_name}"
-                        combined_row[prefixed_name] = value
-                    # 评估连接条件
-                    if _evaluate_condition(combined_row, join_condition):
-                        joined_results.append(combined_row)
-                        match_found = True
-                if not match_found:
-                    # 左连接：左表行保留，右表列填充 NULL
-                    # 为右表的每一列生成 NULL 值，并添加前缀
-                    for col_name in right_results[0].keys() if right_results else []:
-                        prefixed_name = f"{right_plan.get('alias', right_plan['table_name'])}.{col_name}"
-                        combined_row[prefixed_name] = None
-                    # 左表的列已经添加了前缀，在上面的循环中
-                    joined_results.append(combined_row)
-        else:
-            raise Exception(f"Unsupported join type: {join_type}")
-
-        return joined_results+        records = self.file_manager.read_records(table_name, cond)
+        return len(records) > 0